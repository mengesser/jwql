--- conflicted
+++ resolved
@@ -1,6 +1,10 @@
-# The James Webb Quicklook Application
+# The James Webb Quicklook Application (`JWQL`)
 
-One Paragraph of project description goes here.
+The James Webb Quicklook Application (`JWQL`) is a database-driven web application and software repository for use by the JWST instrument teams.  The system is comprised of the following:
+1. A network file system that stores all uncalibrated and calibrated data products on disk in a centrally-located area, accessible to instrument team members.
+2. A relational database that stores observational metadata allowing for data discovery via relational queries.
+3. A software library that provides an API to the filesystem and database and serves as a platform on which to build automated instrument calibration and monitoring tasks.
+4. A web application that allows users to visually inspect new and archival JWST data as well as instrument-specific monitoring and calibration results.
 
 ## Prerequisites
 
@@ -9,122 +13,66 @@
 - [Miniconda](https://conda.io/miniconda.html)
 - [Anaconda](https://www.continuum.io/downloads)
 
-(Once we have more things we deem as prereqs for using and contributing to our project then we can add them here.)
+Requirements for contributing to the `jwql` package will be included in the `jwqldev` `conda` environment, which is included in our installation instructions below. Further package requirements will be provided for `jwql` by a `setup.py` script included in the repository.
 
-## Installation
+## Package Installation
 
-Users first need to install the current version of `jwql`. The simplest way to do this is to go to the directory you want your version to be in and clone the repoistory there. Once you are in the directory you can do the following:
+You first need to install the current version of `jwql`. The simplest way to do this is to go to the directory you want your copy of the repository to be in and clone the repoistory there. Once you are in the directory you can do the following:
 
 ```
 git clone https://github.com/spacetelescope/jwql.git
+cd jwql
+python setup.py develop
 ```
 
-Users can then install the `jwqldev` `conda` environment via the `environment.yml` file, which contains all of the dependencies for the project:
+## Environment Installation
 
-<<<<<<< HEAD
+Following the download of the `jwql` package, users can then install the `jwqldev` `conda` environment via the `environment.yml` file, which contains all of the dependencies for the project:
+
 ```
-cd jwql
 conda env create -f environment.yml
 ```
-=======
-Be sure to talk about the [style guide](https://github.com/spacetelescope/jwql/blob/style-guide/style_guide/style_guide.md) and what's in there regarding this. The following is a bare bones example of a best work flow for contributing to the project. 
->>>>>>> c268b8d5
-
-(Once `jwql` is offically a package, we should put instructions here on how to run the `setup.py` script.)
 
 
-<<<<<<< HEAD
 ## Contributing
 
-Be sure to talk about the [style guide](https://github.com/spacetelescope/jwql/blob/style-guide/style_guide/style_guide.md) and what's in there regarding this.
+There are two current pages to review before you begin contributing to the `jwql` development. The first is our [style guide](https://github.com/spacetelescope/jwql/blob/style-guide/style_guide/style_guide.md) and the second is our [suggested git workflow page](https://github.com/spacetelescope/jwql/wiki/git-GitHub-workflow-for-contributing/), which contains an in-depth explanation of the workflow.
 
-Also reference the wiki for contributing (https://github.com/spacetelescope/jwql/wiki/git-GitHub-workflow-for-contributing)
-Then there is no need to outline the workflow in this README.
-=======
-This is most easily done 
+The following is a bare bones example of a best work flow for contributing to the project:
 
-### Make a branch (forking):
+1. Create a fork off of the `spacetelescope` `jwql` repository.
+2. Make a local clone of your fork.
+3. Ensure your personal fork is pointing `upstream` properly.
+4. Create a branch on that personal fork.
+5. Make your software changes.
+6. Push that branch to your personal GitHub repository (i.e. `origin`).
+7. On the `spacetelescope` `jwql` repository, create a pull request that merges the branch into `spacetelescope:master`.
+8. Assign a reviewer from the team for the pull request.
+9. Iterate with the reviewer over any needed changes until the reviewer accepts and merges your branch.
+10. Delete your local copy of your branch.
 
 
+## Git Ignore
 
-### Best Practices Workflow:
+The `jwql` repository also contains a file named `.gitignore` that indicates specific directories, files or file types that should not be commited to the repository.  Feel free to add additional lines to this file if you want to avoid committing anything.  Some examples may include `.fits` files, `.jpeg` files, or `.ipynb_checkpoints/`.
 
-As you go be sure to follow the steps:
+## Questions
 
-    ```
-    git add 'file.py'
-
-    git commit -m " This is the first commit of the first code for this project. "
-
-    git push
-    
-    *** The first time that you push your branch you will get a warning and first need to run this: 
-
-    git push --set-upstream origin your_branch_name
-    ```
-
-Repeat! Feel free to repeat everytime you make a big change to your project and/or at the end of every work day to ensure you're keeping track of your work in incremental steps that make sense for you. 
-
-### Switching Branches: 
-When you are working on a project you will have made a branch to change or add files. But what if you now need to go back to the current version of the project to work on something else? You can switch your branch!
-
-To check what branch you are on: 
-```
-git branch
-```
-
-To change to the current version of the project: 
-```
-git checkout -b master
-```
-
-To get up to date with the current version of the project:
-```
-git pull
-```
-
-You can then switch back to your project (or a different project) any time by checking the name of hte branch and then switching: 
-
-```
-git checkout -b name_of_branch
-```
-
-### Merging your Branch with the Master Branch: 
-What do you do once you've finished your addition or changes to the project and want to get it into the most recent version?
-
-This is most easily done on the github website at the project page. 
-
-#### Pull Request: 
-On the webpage of our [project](https://github.com/spacetelescope/jwql/) you can change to the branch of your project under the 'Branch:master' button which will have a pull down list of all branches. 
-
-Switch to your branch, and there will be a 'new pull request' button which you will click. From there it's important to do the following: 
-
-##### 1. Fill out the tags to the side of the page including: choose a reviewer who will look over your changes and over suggestions to ensure your contributions follow the style guide, etc and tag yourself as the assignee. You can also add labels, projects or milestones if you would like as they help organize things. 
-
-##### 2. Add a comment and title to your pull request that will inform the reviewer what your updates are supposed to do so they are aware of what they are reviewing. 
-
-##### 3. Create the pull request and iterate with your reviewer on changes. You can follow the same workflow as above where you make changes to your local branch based on their comments on the webpage pull request. Then you will add, commit and push those changes to your branch which the pull request will keep track of. The pull request will also allow both you and the reviewer to track your changes. 
-
-*** It's useful sometimes to create a pull request for a branch that isn't 100% ready to be merged - you can in that case make a 'WIP' (work in progress) request which will allow you to assign a reviewer and allow iteration over the project with that reviewer. 
->>>>>>> c268b8d5
+Any questions about the `jwql` project or its software can be directed to `jwql@stsci.edu`.
 
 
-## Versioning
-See our [style guide](https://github.com/spacetelescope/jwql/blob/master/style-guide/style_guide.md) (will place summary in here as well).
+## Current Development Team
+- Matthew Bourque (INS)
+- Lauren Chambers (INS)
+- Misty Cracraft (INS)
+- Joseph Filippazo (INS)
+- Bryan Hilbert (INS)
+- Graham Kanarek (INS)
+- Catherine Martlin (INS)
+- Sara Ogaz (OED)
+- Johannes Sahlmann (INS)
 
-
-## Authors
-
-List everyone on the dev team
-
-## License
-
-This section is probably not needed since our LICENCE is in the repository along side this document.
-
-## Acknowledgments
-
-Running list of everyone external to the dev team that has helped on this project.  Off the top of my head:
-
+## Acknowledgments:
 - Anastasia Alexov (OED)
 - Tracy Beck (INS)
 - Francesca Boffi (INS)
@@ -134,6 +82,7 @@
 - Michael Fox (DSMO)
 - Scott Friedman (INS)
 - Alex Fullerton (INS)
+- Lisa Gardner (OED)
 - Vera Gibbs (ITSD)
 - Catherine Gosmeyer (INS)
 - Phil Grant (ITSD)
@@ -145,6 +94,7 @@
 - Greg Masci (ITSD)
 - Margaret Meixner (INS)
 - Don Mueller (ITSD)
+- Maria Antonia Nieto-Santisteban (OED)
 - Lee Quick (OED)
 - Anupinder Rai (ITSD)
 - Matt Rendina (OED)
