--- conflicted
+++ resolved
@@ -3,17 +3,10 @@
 - http://ssb.stsci.edu/astroconda-dev
 - defaults
 dependencies:
-<<<<<<< HEAD
 - astropy
 - astroquery=0.3.8
 - bokeh=1.0.1
-- django=2.0.5
-=======
-- astropy=4.0
-- astroquery=0.3.8
-- bokeh=1.0.1
 - django=2.1.2
->>>>>>> 4934f114
 - ipython=6.4.0
 - jinja2=2.10
 - jwst
