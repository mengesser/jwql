--- conflicted
+++ resolved
@@ -25,11 +25,7 @@
     'inflection',
     'ipython',
     'jinja2',
-<<<<<<< HEAD
     'jsonschema',
-=======
-    'jsonschema>=2.6.0',
->>>>>>> d5b6a9ef
     'jwedb>=0.0.3',
     'matplotlib',
     'nodejs',
