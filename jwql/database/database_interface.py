"""
A module to interact with the JWQL postgresql database ``jwqldb``

The ``load_connection()`` function within this module allows the user
to connect to the ``jwqldb`` database via the ``session``, ``base``,
and ``engine`` objects (described below).  The classes within serve as
ORMs (Object-relational mappings) that define the individual tables of
the relational database.

The ``engine`` object serves as the low-level database API and perhaps
most importantly contains dialects which allows the ``sqlalchemy``
module to communicate with the database.

The ``base`` object serves as a base class for class definitions.  It
produces ``Table`` objects and constructs ORMs.

The ``session`` object manages operations on ORM-mapped objects, as
construced by the base.  These operations include querying, for
example.

Authors
-------

    - Joe Filippazzo
    - Johannes Sahlmann
    - Matthew Bourque
    - Lauren Chambers
    - Bryan Hilbert

Use
---

    Executing the module on the command line will build the database
    tables defined within:

    ::

        python database_interface.py

    Users wishing to interact with the existing database may do so by
    importing various connection objects and database tables, for
    example:

    ::

        from jwql.database.database_interface import Anomaly
        from jwql.database.database_interface import session

        results = session.query(Anomaly).all()

Dependencies
------------

    The user must have a configuration file named ``config.json``
    placed in the ``utils`` directory.
"""

from datetime import datetime
import os
import socket

import pandas as pd
from sqlalchemy import Boolean, Column, DateTime, Integer, MetaData, String, Table
from sqlalchemy import create_engine
<<<<<<< HEAD
=======
from sqlalchemy import Date
from sqlalchemy import DateTime
from sqlalchemy import Enum
from sqlalchemy import Float
from sqlalchemy import Integer
from sqlalchemy import MetaData
from sqlalchemy import String
from sqlalchemy import Time
from sqlalchemy import UniqueConstraint
from sqlalchemy.dialects import postgresql
>>>>>>> 155f66ae
from sqlalchemy.ext.declarative import declarative_base
from sqlalchemy.ext.automap import automap_base
from sqlalchemy.orm import sessionmaker
from sqlalchemy.orm.query import Query
from sqlalchemy.types import ARRAY

from jwql.utils import utils


# Monkey patch Query with data_frame method
@property
def data_frame(self):
    """Method to return a ``pandas.DataFrame`` of the results"""
    return pd.read_sql(self.statement, self.session.bind)

Query.data_frame = data_frame


def load_connection(connection_string):
    """Return ``session``, ``base``, ``engine``, and ``metadata``
    objects for connecting to the ``jwqldb`` database.

    Create an ``engine`` using an given ``connection_string``. Create
    a ``base`` class and ``session`` class from the ``engine``. Create
    an instance of the ``session`` class. Return the ``session``,
    ``base``, and ``engine`` instances. This was stolen from the
    `ascql` repository.

    Parameters
    ----------
    connection_string : str
        A postgresql database connection string. The
        connection string should take the form:
        ``dialect+driver://username:password@host:port/database``

    Returns
    -------
    session : sesson object
        Provides a holding zone for all objects loaded or associated
        with the database.
    base : base object
        Provides a base class for declarative class definitions.
    engine : engine object
        Provides a source of database connectivity and behavior.
    meta: metadata object
        The connection metadata

    References
    ----------
    ``ascql``:
        https://github.com/spacetelescope/acsql/blob/master/acsql/database/database_interface.py
    """
    engine = create_engine(connection_string, echo=False)
    base = declarative_base(engine)
    Session = sessionmaker(bind=engine)
    session = Session()
    meta = MetaData(engine)

    # Make sure it has an anomalies table
    if not engine.has_table('anomalies'):
        print("No 'anomalies' table. Generating one now...")

        # Define anomaly table column names
        columns = ['bowtie', 'snowball', 'cosmic_ray_shower', 'crosstalk',
                   'cte_correction_error', 'data_transfer_error', 'detector_ghost',
                   'diamond', 'diffraction_spike', 'dragon_breath', 'earth_limb',
                   'excessive_saturation', 'figure8_ghost', 'filter_ghost',
                   'fringing', 'guidestar_failure', 'banding', 'persistence',
                   'prominent_blobs', 'trail', 'scattered_light', 'other']

        # Create a table with the appropriate Columns
        anomalies = Table('anomalies', meta,
                          Column('id', Integer, primary_key=True, nullable=False),
                          Column('filename', String, nullable=False),
                          Column('flag_date', DateTime, nullable=False, server_default=str(datetime.now())),
                          *[Column(name, String, nullable=False, server_default="False") for name in columns])

        # Implement it
        meta.create_all()

    return session, base, engine, meta


<<<<<<< HEAD
# Load the objects for the database
session, base, engine, meta = load_connection(SETTINGS['connection_string'])


# Make convenience methods for Base class
@property
def colnames(self):
    """A list of all the column names in this table"""
    # Get the columns
    a_list = sorted([col for col, val in self._sa_instance_state.attrs.items()
              if col not in ['id', 'filename', 'flag_date']])

    return a_list


@property
def names(self):
    """A list of human readable names for all the columns in this table"""
    return [name.replace('_', ' ') for name in self.colnames]


# Generate Base class and add methods
Base = automap_base()
Base.colnames = colnames
Base.names = names
Base.prepare(engine, reflect=True)


# Automap Anomaly class from Base class for anomalies table
Anomaly = Base.classes.anomalies
=======
# Import a global session.  If running from readthedocs, pass a dummy connection string
if 'build' and 'project' and 'jwql' in socket.gethostname():
    dummy_connection_string = 'postgresql+psycopg2://account:password@hostname:0000/db_name'
    session, base, engine, meta = load_connection(dummy_connection_string)
else:
    SETTINGS = utils.get_config()
    session, base, engine, meta = load_connection(SETTINGS['connection_string'])


class Anomaly(base):
    """ORM for the ``anomalies`` table"""

    # Name the table
    __tablename__ = 'anomalies'

    # Define the columns
    id = Column(Integer, primary_key=True, nullable=False)
    filename = Column(String, nullable=False)
    flag_date = Column(DateTime, nullable=False, default=datetime.now())
    bowtie = Column(Boolean, nullable=False, default=False)
    snowball = Column(Boolean, nullable=False, default=False)
    cosmic_ray_shower = Column(Boolean, nullable=False, default=False)
    crosstalk = Column(Boolean, nullable=False, default=False)
    cte_correction_error = Column(Boolean, nullable=False, default=False)
    data_transfer_error = Column(Boolean, nullable=False, default=False)
    detector_ghost = Column(Boolean, nullable=False, default=False)
    diamond = Column(Boolean, nullable=False, default=False)
    diffraction_spike = Column(Boolean, nullable=False, default=False)
    dragon_breath = Column(Boolean, nullable=False, default=False)
    earth_limb = Column(Boolean, nullable=False, default=False)
    excessive_saturation = Column(Boolean, nullable=False, default=False)
    figure8_ghost = Column(Boolean, nullable=False, default=False)
    filter_ghost = Column(Boolean, nullable=False, default=False)
    fringing = Column(Boolean, nullable=False, default=False)
    guidestar_failure = Column(Boolean, nullable=False, default=False)
    banding = Column(Boolean, nullable=False, default=False)
    persistence = Column(Boolean, nullable=False, default=False)
    prominent_blobs = Column(Boolean, nullable=False, default=False)
    trail = Column(Boolean, nullable=False, default=False)
    scattered_light = Column(Boolean, nullable=False, default=False)
    other = Column(Boolean, nullable=False, default=False)

    def __repr__(self):
        """Return the canonical string representation of the object"""

        # Get the columns that are True
        a_list = [col for col, val in self.__dict__.items()
                  if val is True and isinstance(val, bool)]

        txt = ('Anomaly {0.id}: {0.filename} flagged at '
               '{0.flag_date} for {1}').format(self, a_list)

        return txt

    @property
    def colnames(self):
        """A list of all the column names in this table"""

        # Get the columns
        a_list = [col for col, val in self.__dict__.items()
                  if isinstance(val, bool)]

        return a_list
>>>>>>> 155f66ae


class Monitor(base):
    """ORM for the ``monitor`` table"""

    # Name the table
    __tablename__ = 'monitor'

    id = Column(Integer, primary_key=True)
    monitor_name = Column(String(), nullable=False)
    start_time = Column(DateTime, nullable=False)
    end_time = Column(DateTime, nullable=True)
    status = Column(Enum('SUCESS', 'FAILURE', name='monitor_status'), nullable=True)
    affected_tables = Column(postgresql.ARRAY(String, dimensions=1), nullable=True)
    log_file = Column(String(), nullable=False)


def get_monitor_columns(data_dict, table_name):
    """Read in the corresponding table definition text file to
    generate ``SQLAlchemy`` columns for the table.

    Parameters
    ----------
    data_dict : dict
        A dictionary whose keys are column names and whose values
        are column definitions.
    table_name : str
        The name of the database table

    Returns
    -------
    data_dict : dict
        An updated ``data_dict`` with the approriate columns for
        the monitor added.
    """

    # Define column types
    data_type_dict = {'integer': Integer(),
                      'string': String(),
                      'float': Float(precision=32),
                      'decimal': Float(precision='13,8'),
                      'date': Date(),
                      'time': Time(),
                      'datetime': DateTime,
                      'bool': Boolean}

    # Get the data from the table definition file
    table_definition_file = os.path.join(os.path.split(__file__)[0],
                                         'monitor_table_definitions',
                                         '{}.txt'.format(table_name))
    with open(table_definition_file, 'r') as f:
        data = f.readlines()

    # Parse out the column names from the data types
    column_definitions = [item.strip().split(', ') for item in data]
    for column_definition in column_definitions:
        column_name = column_definition[0]
        data_type = column_definition[1]

        # Create a new column
        if data_type in list(data_type_dict.keys()):
            data_dict[column_name.lower()] = Column(data_type_dict[data_type])
        else:
            raise ValueError('Unrecognized column type: {}:{}'.format(column_name, data_type))

    return data_dict


def get_monitor_table_constraints(data_dict, table_name):
    """Add any necessary table constrains to the given table via the
    ``data_dict``.

    Parameters
    ----------
    data_dict : dict
        A dictionary whose keys are column names and whose values
        are column definitions.
    table_name : str
        The name of the database table

    Returns
    -------
    data_dict : dict
        An updated ``data_dict`` with the approriate table constraints
        for the monitor added.
    """

    return data_dict


def monitor_orm_factory(class_name):
    """Create a ``SQLAlchemy`` ORM Class for a ``jwql`` instrument
    monitor.

    Parameters
    ----------
    class_name : str
        The name of the class to be created

    Returns
    -------
    class : obj
        The ``SQLAlchemy`` ORM
    """

    # Initialize a dictionary to hold the column metadata
    data_dict = {}
    data_dict['__tablename__'] = class_name.lower()

    # Columns specific to all monitor ORMs
    data_dict['id'] = Column(Integer, primary_key=True, nullable=False)
    data_dict['entry_date'] = Column(DateTime, unique=True, nullable=False, default=datetime.now())
    data_dict['__table_args__'] = (UniqueConstraint('id', 'entry_date', name='monitor_uc'),)

    # Get monitor-specific columns
    data_dict = get_monitor_columns(data_dict, data_dict['__tablename__'])

    # Get monitor-specific table constrains
    data_dict = get_monitor_table_constraints(data_dict, data_dict['__tablename__'])

    return type(class_name, (base,), data_dict)

# Create tables from ORM factory
# NIRCamDarkQueries = monitor_orm_factory('nircam_dark_queries')
# NIRCamDarkPixelStats = monitor_orm_factory('nircam_dark_pixel_stats')
# NIRCamDarkDarkCurrent = monitor_orm_factory('nircam_dark_dark_current')


if __name__ == '__main__':

    base.metadata.create_all(engine)<|MERGE_RESOLUTION|>--- conflicted
+++ resolved
@@ -62,8 +62,6 @@
 import pandas as pd
 from sqlalchemy import Boolean, Column, DateTime, Integer, MetaData, String, Table
 from sqlalchemy import create_engine
-<<<<<<< HEAD
-=======
 from sqlalchemy import Date
 from sqlalchemy import DateTime
 from sqlalchemy import Enum
@@ -74,7 +72,6 @@
 from sqlalchemy import Time
 from sqlalchemy import UniqueConstraint
 from sqlalchemy.dialects import postgresql
->>>>>>> 155f66ae
 from sqlalchemy.ext.declarative import declarative_base
 from sqlalchemy.ext.automap import automap_base
 from sqlalchemy.orm import sessionmaker
@@ -157,11 +154,13 @@
 
     return session, base, engine, meta
 
-
-<<<<<<< HEAD
-# Load the objects for the database
-session, base, engine, meta = load_connection(SETTINGS['connection_string'])
-
+# Import a global session.  If running from readthedocs, pass a dummy connection string
+if 'build' and 'project' and 'jwql' in socket.gethostname():
+    dummy_connection_string = 'postgresql+psycopg2://account:password@hostname:0000/db_name'
+    session, base, engine, meta = load_connection(dummy_connection_string)
+else:
+    SETTINGS = utils.get_config()
+    session, base, engine, meta = load_connection(SETTINGS['connection_string'])
 
 # Make convenience methods for Base class
 @property
@@ -189,71 +188,6 @@
 
 # Automap Anomaly class from Base class for anomalies table
 Anomaly = Base.classes.anomalies
-=======
-# Import a global session.  If running from readthedocs, pass a dummy connection string
-if 'build' and 'project' and 'jwql' in socket.gethostname():
-    dummy_connection_string = 'postgresql+psycopg2://account:password@hostname:0000/db_name'
-    session, base, engine, meta = load_connection(dummy_connection_string)
-else:
-    SETTINGS = utils.get_config()
-    session, base, engine, meta = load_connection(SETTINGS['connection_string'])
-
-
-class Anomaly(base):
-    """ORM for the ``anomalies`` table"""
-
-    # Name the table
-    __tablename__ = 'anomalies'
-
-    # Define the columns
-    id = Column(Integer, primary_key=True, nullable=False)
-    filename = Column(String, nullable=False)
-    flag_date = Column(DateTime, nullable=False, default=datetime.now())
-    bowtie = Column(Boolean, nullable=False, default=False)
-    snowball = Column(Boolean, nullable=False, default=False)
-    cosmic_ray_shower = Column(Boolean, nullable=False, default=False)
-    crosstalk = Column(Boolean, nullable=False, default=False)
-    cte_correction_error = Column(Boolean, nullable=False, default=False)
-    data_transfer_error = Column(Boolean, nullable=False, default=False)
-    detector_ghost = Column(Boolean, nullable=False, default=False)
-    diamond = Column(Boolean, nullable=False, default=False)
-    diffraction_spike = Column(Boolean, nullable=False, default=False)
-    dragon_breath = Column(Boolean, nullable=False, default=False)
-    earth_limb = Column(Boolean, nullable=False, default=False)
-    excessive_saturation = Column(Boolean, nullable=False, default=False)
-    figure8_ghost = Column(Boolean, nullable=False, default=False)
-    filter_ghost = Column(Boolean, nullable=False, default=False)
-    fringing = Column(Boolean, nullable=False, default=False)
-    guidestar_failure = Column(Boolean, nullable=False, default=False)
-    banding = Column(Boolean, nullable=False, default=False)
-    persistence = Column(Boolean, nullable=False, default=False)
-    prominent_blobs = Column(Boolean, nullable=False, default=False)
-    trail = Column(Boolean, nullable=False, default=False)
-    scattered_light = Column(Boolean, nullable=False, default=False)
-    other = Column(Boolean, nullable=False, default=False)
-
-    def __repr__(self):
-        """Return the canonical string representation of the object"""
-
-        # Get the columns that are True
-        a_list = [col for col, val in self.__dict__.items()
-                  if val is True and isinstance(val, bool)]
-
-        txt = ('Anomaly {0.id}: {0.filename} flagged at '
-               '{0.flag_date} for {1}').format(self, a_list)
-
-        return txt
-
-    @property
-    def colnames(self):
-        """A list of all the column names in this table"""
-
-        # Get the columns
-        a_list = [col for col, val in self.__dict__.items()
-                  if isinstance(val, bool)]
-
-        return a_list
->>>>>>> 155f66ae
 
 
 class Monitor(base):
