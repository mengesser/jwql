--- conflicted
+++ resolved
@@ -27,21 +27,14 @@
 import re
 import tempfile
 
-import numpy as np
 from astropy.io import fits
 from astropy.time import Time
 from astroquery.mast import Mast
-<<<<<<< HEAD
-
 import numpy as np
-
-from .forms import MnemonicSearchForm, MnemonicQueryForm
-from jwql.instrument_monitors.miri_monitors.data_trending import dashboard as miri_dash
-=======
 
 from jwql.edb.edb_interface import mnemonic_inventory
 from jwql.edb.engineering_database import get_mnemonic, get_mnemonic_info
->>>>>>> 0a74f406
+from jwql.instrument_monitors.miri_monitors.data_trending import dashboard as miri_dash
 from jwql.jwql_monitors import monitor_cron_jobs
 from jwql.utils.constants import MONITORS
 from jwql.utils.preview_image import PreviewImage
