--- conflicted
+++ resolved
@@ -35,13 +35,9 @@
 
 import os
 
-<<<<<<< HEAD
 from authlib.django.client import OAuth
+from django.http import JsonResponse
 from django.shortcuts import render, redirect
-=======
-from django.http import JsonResponse
-from django.shortcuts import render
->>>>>>> 74468443
 
 from .data_containers import get_acknowledgements
 from .data_containers import get_dashboard_components
@@ -52,13 +48,7 @@
 from .data_containers import thumbnails
 from .data_containers import thumbnails_ajax
 from .forms import FileSearchForm
-<<<<<<< HEAD
 from .oauth import auth_info, auth_required, JWQL_OAUTH
-from jwql.utils.utils import get_base_url, get_config, JWST_INSTRUMENTS, MONITORS, INSTRUMENTS_CAPITALIZED
-=======
-from jwql.utils.utils import get_base_url, get_config, JWST_INSTRUMENTS, MONITORS, INSTRUMENTS_CAPITALIZED
-
->>>>>>> 74468443
 
 FILESYSTEM_DIR = os.path.join(get_config()['jwql_dir'], 'filesystem')
 
@@ -178,38 +168,51 @@
 
     return render(request, template, context)
 
-
-<<<<<<< HEAD
-def authorize(request):
-    """Spawn the authentication process for the user
-
-    The authentication process involves retreiving an access token
-    from ``auth.mast`` and porting the data to a cookie.
-=======
+  
 def archive_thumbnails_ajax(request, inst, proposal):
     """Generate the page listing all archived images in the database
     for a certain proposal
->>>>>>> 74468443
-
-    Parameters
-    ----------
-    request : HttpRequest object
-        Incoming request from the webpage
-<<<<<<< HEAD
-=======
+
+    Parameters
+    ----------
+    request : HttpRequest object
+        Incoming request from the webpage
     inst : str
         Name of JWST instrument
     proposal : str
         Number of observing proposal
->>>>>>> 74468443
-
-    Returns
-    -------
-    HttpResponse object
-        Outgoing response sent to the webpage
-    """
-
-<<<<<<< HEAD
+
+    Returns
+    -------
+    HttpResponse object
+        Outgoing response sent to the webpage
+    """
+
+    # Ensure the instrument is correctly capitalized
+    inst = INSTRUMENTS_CAPITALIZED[inst.lower()]
+
+    data = thumbnails_ajax(inst, proposal)
+
+    return JsonResponse(data, json_dumps_params={'indent': 2})
+ 
+
+def authorize(request):
+    """Spawn the authentication process for the user
+
+    The authentication process involves retreiving an access token
+    from ``auth.mast`` and porting the data to a cookie.
+    
+    Parameters
+    ----------
+    request : HttpRequest object
+        Incoming request from the webpage
+        
+    Returns
+    -------
+    HttpResponse object
+        Outgoing response sent to the webpage
+    """
+    
     # Get auth.mast token
     token = JWQL_OAUTH.mast_auth.authorize_access_token(request, headers={'Accept': 'application/json'})
 
@@ -228,14 +231,6 @@
     response.set_cookie("ASB-AUTH", token["access_token"], **cookie_args)
 
     return response
-=======
-    # Ensure the instrument is correctly capitalized
-    inst = INSTRUMENTS_CAPITALIZED[inst.lower()]
-
-    data = thumbnails_ajax(inst, proposal)
-
-    return JsonResponse(data, json_dumps_params={'indent': 2})
->>>>>>> 74468443
 
 
 def dashboard(request):
