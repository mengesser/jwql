--- conflicted
+++ resolved
@@ -5,8 +5,6 @@
  * @author Matthew Bourque
  */
 
-<<<<<<< HEAD
-=======
  /**
  * Change the filetype of the displayed image
  * @param {String} type - The image type (e.g. "rate", "uncal", etc.)
@@ -122,7 +120,6 @@
     document.getElementById("download_jpg").href = jpg_filepath;
 };
 
->>>>>>> 2b87ad81
 /**
  * Determine what filetype to use for a thumbnail
  * @param {String} thumbnail_dir - The path to the thumbnail directory
