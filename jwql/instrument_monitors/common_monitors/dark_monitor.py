#! /usr/bin/env python

"""This module contains code for the dark current monitor, which
performs some basic analysis to check whether the dark current behavior
for the most recent set of input files is consistent with that from
past files.

If enough new files for a given instrument/aperture combination
(currently the files must be identified as dark current files in the
``exp_type`` header keyword) are present in the filesystem at the time
the ``dark_monitor`` is called, the files are first run through the the
appropriate pipeline steps to produce slope images.

A mean slope image as well as a standard deviation slope image is
created by sigma-clipping on a pixel by pixel basis. The mean and
standard deviation images are saved to a fits file, the name of which
is entered into the ``<Instrument>DarkCurrent`` database table.

The mean slope image is then normalized by an existing baseline slope
image. New hot pixels are identified as those with normalized signal
rates above a ``hot_threshold`` value. Similarly, pixels with
normalized signal rates below a ``dead_threshold`` are flagged as new
dead pixels.

The standard deviation slope image is normalized by a baseline
(historical) standard deviation image. Pixels with normalized values
above a noise threshold are flagged as newly noisy pixels.

New hot, dead, and noisy pixels are saved to the ``DarkPixelStats``
database table.

Next, the dark current in the mean slope image is examined. A histogram
of the slope values is created for the pixels in each amplifier, as
well as for all pixels on the detector. In all cases, a Gaussian is fit
to the histogram. Currently for NIRCam and NIRISS, a double Gaussian is
also fit to the histogram from the entire detector.

The histogram itself as well as the best-fit Gaussian and double
Gaussian parameters are saved to the DarkDarkCurrent database table.


Author
------

    - Bryan Hilbert

Use
---

    This module can be used from the command line as such:

    ::

        python dark_monitor.py
"""

from copy import copy, deepcopy
import datetime
import logging
import os

from astropy.io import ascii, fits
from astropy.modeling import models
from astropy.time import Time
import numpy as np
from pysiaf import Siaf
from sqlalchemy import func
from sqlalchemy.sql.expression import and_

from jwql.database.database_interface import session
from jwql.database.database_interface import NIRCamDarkQueries, NIRCamDarkPixelStats, NIRCamDarkDarkCurrent
from jwql.database.database_interface import NIRISSDarkQueries, NIRISSDarkPixelStats, NIRISSDarkDarkCurrent
from jwql.database.database_interface import MIRIDarkQueries, MIRIDarkPixelStats, MIRIDarkDarkCurrent
from jwql.database.database_interface import NIRSpecDarkQueries, NIRSpecDarkPixelStats, NIRSpecDarkDarkCurrent
from jwql.database.database_interface import FGSDarkQueries, FGSDarkPixelStats, FGSDarkDarkCurrent
from jwql.instrument_monitors import pipeline_tools
from jwql.jwql_monitors import monitor_mast
from jwql.utils import calculations, instrument_properties, permissions
<<<<<<< HEAD
from jwql.utils.constants import AMPLIFIER_BOUNDARIES, JWST_INSTRUMENT_NAMES, JWST_INSTRUMENT_NAMES_MIXEDCASE, JWST_DATAPRODUCTS
from jwql.utils.logging_functions import log_info, log_fail
from jwql.utils.permissions import set_permissions
from jwql.utils.utils import copy_files, download_mast_data, ensure_dir_exists, get_config, filesystem_path, initilize_instrument_monitor, update_monitor_table
=======
from jwql.utils.constants import JWST_INSTRUMENT_NAMES, JWST_INSTRUMENT_NAMES_MIXEDCASE, JWST_DATAPRODUCTS
from jwql.utils.logging_functions import configure_logging, log_info, log_fail
from jwql.utils.permissions import set_permissions
from jwql.utils.utils import copy_files, ensure_dir_exists, get_config, filesystem_path
>>>>>>> 0152efad

THRESHOLDS_FILE = os.path.join(os.path.split(__file__)[0], 'dark_monitor_file_thresholds.txt')


def mast_query_darks(instrument, aperture, start_date, end_date):
    """Use ``astroquery`` to search MAST for dark current data

    Parameters
    ----------
    instrument : str
        Instrument name (e.g. ``nircam``)

    aperture : str
        Detector aperture to search for (e.g. ``NRCA1_FULL``)

    start_date : float
        Starting date for the search in MJD

    end_date : float
        Ending date for the search in MJD

    Returns
    -------
    query_results : list
        List of dictionaries containing the query results
    """

    # Make sure instrument is correct case
    if instrument.lower() == 'nircam':
        instrument = 'NIRCam'
        dark_template = ['NRC_DARK']
    elif instrument.lower() == 'niriss':
        instrument = 'NIRISS'
        dark_template = ['NIS_DARK']
    elif instrument.lower() == 'nirspec':
        instrument = 'NIRSpec'
        dark_template = 'NRS_DARK'
    elif instrument.lower() == 'fgs':
        instrument = 'FGS'
        dark_template = 'FGS_DARK'
    elif instrument.lower() == 'miri':
        instrument = 'MIRI'
        dark_template = ['MIR_DARKALL', 'MIR_DARKIMG', 'MIR_DARKMRS']

    # monitor_mast.instrument_inventory does not allow list inputs to
    # the added_filters input (or at least if you do provide a list, then
    # it becomes a nested list when it sends the query to MAST. The
    # nested list is subsequently ignored by MAST.)
    # So query once for each dark template, and combine outputs into a
    # single list.
    query_results = []
    for template_name in dark_template:

        # Create dictionary of parameters to add
        parameters = {"date_obs_mjd": {"min": start_date, "max": end_date},
                      "apername": aperture, "exp_type": template_name}

        query = monitor_mast.instrument_inventory(instrument, dataproduct=JWST_DATAPRODUCTS,
                                                  add_filters=parameters, return_data=True, caom=False)
        if len(query['data']) > 0:
            query_results.extend(query['data'])

    return query_results


@log_fail
@log_info
class Dark():
    """Class for executing the dark current monitor.

    This class will search for new (since the previous instance of the
    class) dark current files in the file system. It will loop over
    instrument/aperture combinations and find the number of new dark
    current files available. If there are enough, it will copy the files
    over to a working directory and run the monitor. This will create a
    mean dark current rate image, create a histogram of the dark current
    values, and fit several functions to the histogram. It will also
    compare the dark current image to a historical image in order to
    search for new hot or dead pixels. Results are all saved to
    database tables.

    Parameters
    ----------
    testing : bool
        For pytest. If ``True``, an instance of ``Dark`` is created, but
        no other code is executed.

    Attributes
    ----------
    output_dir : str
        Path into which outputs will be placed

    data_dir : str
        Path into which new dark files will be copied to be worked on

    query_start : float
        MJD start date to use for querying MAST

    query_end : float
        MJD end date to use for querying MAST

    instrument : str
        Name of instrument used to collect the dark current data

    aperture : str
        Name of the aperture used for the dark current (e.g.
        ``NRCA1_FULL``)

    query_table : sqlalchemy table
        Table containing the history of dark current queries to MAST
        for each instrument/aperture combination

    pixel_table : sqlalchemy table
        Table containing lists of hot/dead/noisy pixels found for each
        instrument/detector

    stats_table : sqlalchemy table
        Table containing dark current analysis results. Mean/stdev
        values, histogram information, Gaussian fitting results, etc.

    Raises
    ------
    ValueError
        If encountering an unrecognized bad pixel type

    ValueError
        If the most recent query search returns more than one entry
    """

    def __init__(self, testing=False):

        # Begin logging
        logging.info("Beginning dark monitor")

        apertures_to_skip = ['NRCALL_FULL', 'NRCAS_FULL', 'NRCBS_FULL']

        if not testing:

            # Get the output directory
            self.output_dir = os.path.join(get_config()['outputs'], 'monitor_darks')

            # Read in config file that defines the thresholds for the number
            # of dark files that must be present in order for the monitor to run
            limits = ascii.read(THRESHOLDS_FILE)

            # Use the current time as the end time for MAST query
            self.query_end = Time.now().mjd

            # Loop over all instruments
            for instrument in JWST_INSTRUMENT_NAMES:
                self.instrument = instrument

                # Identify which database tables to use
                self.identify_tables()

                # Get a list of all possible apertures from pysiaf
                possible_apertures = list(Siaf(instrument).apernames)
                possible_apertures = [ap for ap in possible_apertures if ap not in apertures_to_skip]

                for aperture in possible_apertures:

                    logging.info('Working on aperture {} in {}'.format(aperture, instrument))

                    # Find the appropriate threshold for the number of new files needed
                    match = aperture == limits['Aperture']
                    file_count_threshold = limits['Threshold'][match]

                    # Locate the record of the most recent MAST search
                    self.aperture = aperture
                    self.query_start = self.most_recent_search()
                    logging.info('Query times: {} {}'.format(self.query_start, self.query_end))

                    # Query MAST using the aperture and the time of the
                    # most recent previous search as the starting time
                    new_entries = mast_query_darks(instrument, aperture, self.query_start, self.query_end)
                    logging.info('Aperture: {}, new entries: {}'.format(self.aperture, len(new_entries)))

                    # Check to see if there are enough new files to meet the monitor's signal-to-noise requirements
                    if len(new_entries) >= file_count_threshold:

                        logging.info("Sufficient new dark files found for {}, {} to run the dark monitor."
                                     .format(self.instrument, self.aperture))

                        # Get full paths to the files
                        new_filenames = [filesystem_path(file_entry['filename']) for file_entry in new_entries]

                        # Set up directories for the copied data
                        ensure_dir_exists(os.path.join(self.output_dir, 'data'))
                        self.data_dir = os.path.join(self.output_dir,
                                                     'data/{}_{}'.format(self.instrument.lower(),
                                                                         self.aperture.lower()))
                        ensure_dir_exists(self.data_dir)

                        # Copy files from filesystem
                        dark_files, not_copied = copy_files(new_filenames, self.data_dir)

                        # Run the dark monitor
                        self.run(dark_files)
                        monitor_run = True

                    else:
                        logging.info(("Dark monitor skipped. {} new dark files for {}, {}. {} new files are "
                                     "required to run dark current monitor.").format(
<<<<<<< HEAD
                            len(new_entries), instrument, aperture, file_count_threshold))
=======
                            len(new_entries), instrument, aperture, file_count_threshold[0]))
>>>>>>> 0152efad
                        monitor_run = False

                    # Update the query history
                    logging.info('Updating the query history table!')
                    new_entry = {'instrument': instrument,
                                 'aperture': aperture,
                                 'start_time_mjd': self.query_start,
                                 'end_time_mjd': self.query_end,
                                 'files_found': len(new_entries),
                                 'run_monitor': monitor_run,
                                 'entry_date': datetime.datetime.now()}
                    logging.info('new entry:')
                    logging.info(new_entry)
                    self.query_table.__table__.insert().execute(new_entry)

            logging.info('Dark Monitor completed successfully.')

    def add_bad_pix(self, coordinates, pixel_type, files, mean_filename, baseline_filename):
        """Add a set of bad pixels to the bad pixel database table

        Parameters
        ----------
        coordinates : tuple
            Tuple of two lists, containing x,y coordinates of bad
            pixels (Output of ``np.where`` call)

        pixel_type : str
            Type of bad pixel. Options are ``dead``, ``hot``, and
            ``noisy``

        files : list
            List of fits files which were used to identify the bad
            pixels

        mean_filename : str
            Name of fits file containing the mean dark rate image used
            to find these bad pixels

        baseline_filename : str
            Name of fits file containing the baseline dark rate image
            used to find these bad pixels
        """

        logging.info('Adding {} {} pixels to database.'.format(len(coordinates[0]), pixel_type))

        entry = {'detector': self.detector,
                 'x_coord': coordinates[0],
                 'y_coord': coordinates[1],
                 'type': pixel_type,
                 'source_files': files,
                 'mean_dark_image_file': mean_filename,
                 'baseline_file': baseline_filename,
                 'entry_date': datetime.datetime.now()}
        self.pixel_table.__table__.insert().execute(entry)

    def get_metadata(self, filename):
        """Collect basic metadata from a fits file

        Parameters
        ----------
        filename : str
            Name of fits file to examine
        """

        header = fits.getheader(filename)

        try:
            self.detector = header['DETECTOR']
            self.x0 = header['SUBSTRT1']
            self.y0 = header['SUBSTRT2']
            self.xsize = header['SUBSIZE1']
            self.ysize = header['SUBSIZE2']
            self.sample_time = header['TSAMPLE']
            self.frame_time = header['TFRAME']
            self.read_pattern = header['READPATT']

        except KeyError as e:
            logging.error(e)

    def exclude_existing_badpix(self, badpix, pixel_type):
        """Given a set of coordinates of bad pixels, determine which of
        these pixels have been previously identified and remove them
        from the list

        Parameters
        ----------
        badpix : tuple
            Tuple of lists containing x and y pixel coordinates. (Output
            of ``numpy.where`` call)

        pixel_type : str
            Type of bad pixel being examined. Options are ``hot``,
            ``dead``, and ``noisy``

        Returns
        -------
        new_pixels_x : list
            List of x coordinates of new bad pixels

        new_pixels_y : list
            List of y coordinates of new bad pixels
        """

        if pixel_type not in ['hot', 'dead', 'noisy']:
            raise ValueError('Unrecognized bad pixel type: {}'.format(pixel_type))

        db_entries = session.query(self.pixel_table) \
            .filter(self.pixel_table.type == pixel_type) \
            .filter(self.pixel_table.detector == self.detector) \
            .all()

        already_found = []
        if len(db_entries) != 0:
            for _row in db_entries:
                x_coords = _row.x_coord
                y_coords = _row.y_coord
                for x, y in zip(x_coords, y_coords):
                    already_found.append((x, y))

        # Check to see if each pixel already appears in the database for
        # the given bad pixel type
        new_pixels_x = []
        new_pixels_y = []
        for x, y in zip(badpix[0], badpix[1]):
            pixel = (x, y)
            if pixel not in already_found:
                new_pixels_x.append(x)
                new_pixels_y.append(y)

        return (new_pixels_x, new_pixels_y)

    def find_hot_dead_pixels(self, mean_image, comparison_image, hot_threshold=2., dead_threshold=0.1):
        """Create the ratio of the slope image to a baseline slope
        image. Pixels in the ratio image with values above
        ``hot_threshold`` will be marked as hot, and those with ratio
        values less than ``dead_threshold`` will be marked as dead.

        Parameters
        ----------
        mean_image : numpy.ndarray
            2D array containing the slope image from the new data

        comparison_image : numpy.ndarray
            2D array containing the baseline slope image to compare
            against the new slope image.

        hot_threshold : float
            ``(mean_image / comparison_image)`` ratio value above which
            a pixel is considered hot.

        dead_threshold : float
            ``(mean_image / comparison_image)`` ratio value below which
            a pixel is considered dead.

        Returns
        -------
        hotpix : tuple
            Tuple (of lists) containing x,y coordinates of newly hot
            pixels

        deadpix : tuple
            Tuple (of lists) containing x,y coordinates of newly dead
            pixels
        """

        # Avoid divide by zeros
        zeros = comparison_image == 0.
        comparison_image[zeros] = 1.
        mean_image[zeros] += 1.

        ratio = mean_image / comparison_image
        hotpix = np.where(ratio > hot_threshold)
        deadpix = np.where(ratio < dead_threshold)

        return hotpix, deadpix

    def get_baseline_filename(self):
        """Query the database and return the filename of the baseline
        (comparison) mean dark slope image to use when searching for
        new hot/dead/noisy pixels. For this we assume that the most
        recent baseline file for the given detector is the one to use.

        Returns
        -------
        filename : str
            Name of fits file containing the baseline image
        """

        subq = session.query(self.pixel_table.detector,
                             func.max(self.pixel_table.entry_date).label('maxdate')
                             ).group_by(self.pixel_table.detector).subquery('t2')

        query = session.query(self.pixel_table).join(
            subq,
            and_(
                self.pixel_table.detector == self.detector,
                self.pixel_table.entry_date == subq.c.maxdate
            )
        )

        count = query.count()
        if not count:
            filename = None
        else:
            filename = query.all()[0].baseline_file
            logging.info('Baseline filename: {}'.format(filename))

        return filename

    def identify_tables(self):
        """Determine which database tables to use for a run of the dark
        monitor
        """

        mixed_case_name = JWST_INSTRUMENT_NAMES_MIXEDCASE[self.instrument]
        self.query_table = eval('{}DarkQueries'.format(mixed_case_name))
        self.pixel_table = eval('{}DarkPixelStats'.format(mixed_case_name))
        self.stats_table = eval('{}DarkDarkCurrent'.format(mixed_case_name))

    def most_recent_search(self):
        """Query the query history database and return the information
        on the most recent query for the given ``aperture_name`` where
        the dark monitor was executed.

        Returns
        -------
        query_result : float
            Date (in MJD) of the ending range of the previous MAST query
            where the dark monitor was run.
        """

        sub_query = session.query(self.query_table.aperture,
                                  func.max(self.query_table.end_time_mjd).label('maxdate')
                                  ).group_by(self.query_table.aperture).subquery('t2')

        # Note that "self.query_table.run_monitor == True" below is
        # intentional. Switching = to "is" results in an error in the query.
        query = session.query(self.query_table).join(
            sub_query,
            and_(
                self.query_table.aperture == self.aperture,
                self.query_table.end_time_mjd == sub_query.c.maxdate,
                self.query_table.run_monitor == True
            )
        ).all()

        query_count = len(query)
        if query_count == 0:
            query_result = 57357.0  # a.k.a. Dec 1, 2015 == CV3
            logging.info(("No query history for {}. Beginning search date will be set to {}."
                         .format(self.aperture, query_result)))
        elif query_count > 1:
            raise ValueError('More than one "most recent" query?')
        else:
            query_result = query[0].end_time_mjd

        return query_result

    def noise_check(self, new_noise_image, baseline_noise_image, threshold=1.5):
        """Create the ratio of the stdev (noise) image to a baseline
        noise image. Pixels in the ratio image with values above
        ``threshold`` will be marked as newly noisy.

        Parameters
        ----------
        new_noise_image : numpy.ndarray
            2D array containing the noise image from the new data

        baseline_noise_image : numpy.ndarray
            2D array containing the baseline noise image to compare
            against the new noise image.

        threshold : float
            ``(new_noise_image / baseline_noise_image)`` ratio value
            above which a pixel is considered newly noisey.

        Returns
        -------
        noisy : tuple
            Tuple (of lists) of x,y coordinates of newly noisy pixels
        """

        # Avoid divide by zeros
        zeros = baseline_noise_image == 0.
        baseline_noise_image[zeros] = 1.
        new_noise_image[zeros] += 1.

        ratio = new_noise_image / baseline_noise_image
        noisy = np.where(ratio > threshold)

        return noisy

    def read_baseline_slope_image(self, filename):
        """Read in a baseline mean slope image and associated standard
        deviation image from the given fits file

        Parameters
        ----------
        filename : str
            Name of fits file to be read in

        Returns
        -------
        mean_image : numpy.ndarray
            2D mean slope image

        stdev_image : numpy.ndarray
            2D stdev image
        """

        try:
            with fits.open(filename) as hdu:
                mean_image = hdu['MEAN'].data
                stdev_image = hdu['STDEV'].data
            return mean_image, stdev_image
        except (FileNotFoundError, KeyError) as e:
            logging.warning('Trying to read {}: {}'.format(filename, e))


    def run(self, file_list):
        """The main method.  See module docstrings for further details

        Parameters
        ----------
        file_list : list
            List of filenames (including full paths) to the dark current
            files
        """

        # Basic metadata that will be needed later
        self.get_metadata(file_list[0])

        # Determine which pipeline steps need to be executed
        required_steps = pipeline_tools.get_pipeline_steps(self.instrument)
        logging.info(('Required calwebb1_detector pipeline steps to have the data in the '
                      'correct format: {}').format(required_steps))

        # Modify the list of pipeline steps to skip those not needed for the
        # preparation of dark current data
        required_steps['dark_current'] = False
        required_steps['persistence'] = False

        # NIRSpec IR^2 readout pattern NRSIRS2 is the only one with
        # nframes not a power of 2
        if self.read_pattern not in pipeline_tools.GROUPSCALE_READOUT_PATTERNS:
            required_steps['group_scale'] = False


        # Run pipeline steps on files, generating slope files
        slope_files = []
        for filename in file_list:

            completed_steps = pipeline_tools.completed_pipeline_steps(filename)
            steps_to_run = pipeline_tools.steps_to_run(required_steps, completed_steps)

            logging.info('Working on file: {}'.format(filename))
            logging.info('Required pipeline steps: {}'.format(required_steps))
            logging.info('Completed pipeline steps: {}'.format(completed_steps))
            logging.info('Pipeline steps that remain to be run: {}'.format(steps_to_run))

            # Run any remaining required pipeline steps
            if any(steps_to_run.values()) is False:
                slope_files.append(filename)
            else:
                processed_file = filename.replace('.fits', '_{}.fits'.format('rate'))

                # If the slope file already exists, skip the pipeline call
                if not os.path.isfile(processed_file):
                    logging.info("Running pipeline on {}".format(filename))
                    processed_file = pipeline_tools.run_calwebb_detector1_steps(os.path.abspath(filename),
                                                                                steps_to_run)
                    logging.info("Pipeline complete. Output: {}".format(processed_file))
                else:
                    logging.info("Slope file {} already exists. Skipping call to pipeline."
                                 .format(processed_file))
                    pass

                slope_files.append(processed_file)

                # Delete the original dark ramp file to save disk space
                os.remove(filename)

        logging.info('Slope images to use in the dark monitor for {}, {}: {}'.format(self.instrument, self.aperture, slope_files))

        # Read in all slope images and place into a list
        slope_image_stack, slope_exptimes = pipeline_tools.image_stack(slope_files)

        # Calculate a mean slope image from the inputs
        slope_image, stdev_image = calculations.mean_image(slope_image_stack, sigma_threshold=3)
        mean_slope_file = self.save_mean_slope_image(slope_image, stdev_image, slope_files)
        logging.info('Sigma-clipped mean of the slope images saved to: {}'.format(mean_slope_file))

        # ----- Search for new hot/dead/noisy pixels -----
        # Read in baseline mean slope image and stdev image
        # The baseline image is used to look for hot/dead/noisy pixels,
        # but not for comparing mean dark rates. Therefore, updates to
        # the baseline can be minimal.

        # Limit checks for hot/dead/noisy pixels to full frame data since
        # subarray data have much shorter exposure times and therefore lower
        # signal-to-noise
        aperture_type = Siaf(self.instrument)[self.aperture].AperType
        if aperture_type == 'FULLSCA':
            baseline_file = self.get_baseline_filename()
            if baseline_file is None:
                logging.warning(('No baseline dark current countrate image for {} {}. Setting the '
                                 'current mean slope image to be the new baseline.'.format(self.instrument,self.aperture)))
                baseline_file = mean_slope_file
                baseline_mean = deepcopy(slope_image)
                baseline_stdev = deepcopy(stdev_image)
            else:
                logging.info('Baseline file is {}'.format(baseline_file))
                baseline_mean, baseline_stdev = self.read_baseline_slope_image(baseline_file)

            # Check the hot/dead pixel population for changes
            new_hot_pix, new_dead_pix = self.find_hot_dead_pixels(slope_image, baseline_mean)

            # Shift the coordinates to be in full frame coordinate system
            new_hot_pix = self.shift_to_full_frame(new_hot_pix)
            new_dead_pix = self.shift_to_full_frame(new_dead_pix)

            # Exclude hot and dead pixels found previously
            new_hot_pix = self.exclude_existing_badpix(new_hot_pix, 'hot')
            new_dead_pix = self.exclude_existing_badpix(new_dead_pix, 'dead')

            # Add new hot and dead pixels to the database
            logging.info('Found {} new hot pixels'.format(len(new_hot_pix)))
            logging.info('Found {} new dead pixels'.format(len(new_dead_pix)))
            self.add_bad_pix(new_hot_pix, 'hot', file_list, mean_slope_file, baseline_file)
            self.add_bad_pix(new_dead_pix, 'dead', file_list, mean_slope_file, baseline_file)

            # Check for any pixels that are significanly more noisy than
            # in the baseline stdev image
            new_noisy_pixels = self.noise_check(stdev_image, baseline_stdev)

            # Shift coordinates to be in full_frame coordinate system
            new_noisy_pixels = self.shift_to_full_frame(new_noisy_pixels)

            # Exclude previously found noisy pixels
            new_noisy_pixels = self.exclude_existing_badpix(new_noisy_pixels, 'noisy')

            # Add new noisy pixels to the database
            logging.info('Found {} new noisy pixels'.format(len(new_noisy_pix)))
            self.add_bad_pix(new_noisy_pixels, 'noisy', file_list, mean_slope_file, baseline_file)

        # ----- Calculate image statistics -----

        # Find amplifier boundaries so per-amp statistics can be calculated
        number_of_amps, amp_bounds = instrument_properties.amplifier_info(slope_files[0])
        logging.info('Amplifier boundaries: {}'.format(amp_bounds))

        # Calculate mean and stdev values, and fit a Gaussian to the
        # histogram of the pixels in each amp
        (amp_mean, amp_stdev, gauss_param, gauss_chisquared, double_gauss_params, double_gauss_chisquared,
            histogram, bins) = self.stats_by_amp(slope_image, amp_bounds)

        # Construct new entry for dark database table
        for key in amp_mean.keys():
            dark_db_entry = {'aperture': self.aperture, 'amplifier': key, 'mean': amp_mean[key],
                             'stdev': amp_stdev[key],
                             'source_files': file_list,
                             'gauss_amplitude': list(gauss_param[key][0]),
                             'gauss_peak': list(gauss_param[key][1]),
                             'gauss_width': list(gauss_param[key][2]),
                             'gauss_chisq': gauss_chisquared[key],
                             'double_gauss_amplitude1': double_gauss_params[key][0],
                             'double_gauss_peak1': double_gauss_params[key][1],
                             'double_gauss_width1': double_gauss_params[key][2],
                             'double_gauss_amplitude2': double_gauss_params[key][3],
                             'double_gauss_peak2': double_gauss_params[key][4],
                             'double_gauss_width2': double_gauss_params[key][5],
                             'double_gauss_chisq': double_gauss_chisquared[key],
                             'mean_dark_image_file': mean_slope_file,
                             'hist_dark_values': bins,
                             'hist_amplitudes': histogram,
                             'entry_date': datetime.datetime.now()
                             }
            self.stats_table.__table__.insert().execute(dark_db_entry)

    def save_mean_slope_image(self, slope_img, stdev_img, files):
        """Save the mean slope image and associated stdev image to a
        file

        Parameters
        ----------
        slope_img : numpy.ndarray
            2D array containing the mean slope image

        stdev_img : numpy.ndarray
            2D array containing the stdev image associated with the mean
            slope image.

        files : list
            List of input files used to construct the mean slope image

        Returns
        -------
        output_filename : str
            Name of fits file to save mean and stdev images within
        """

        output_filename = '{}_{}_{}_to_{}_mean_slope_image.fits'.format(self.instrument.lower(),
                                                                        self.aperture.lower(),
                                                                        self.query_start, self.query_end)
        mean_slope_dir = os.path.join(get_config()['outputs'], 'monitor_darks', 'mean_slope_images')
        ensure_dir_exists(mean_slope_dir)
        output_filename = os.path.join(mean_slope_dir, output_filename)

        primary_hdu = fits.PrimaryHDU()
        primary_hdu.header['INSTRUME'] = (self.instrument, 'JWST instrument')
        primary_hdu.header['APERTURE'] = (self.aperture, 'Aperture name')
        primary_hdu.header['QRY_STRT'] = (self.query_start, 'MAST Query start time (MJD)')
        primary_hdu.header['QRY_END'] = (self.query_end, 'MAST Query end time (MJD)')

        files_string = 'FILES USED: '
        for filename in files:
            files_string += '{}, '.format(filename)

        primary_hdu.header.add_history(files_string)
        mean_img_hdu = fits.ImageHDU(slope_img, name='MEAN')
        stdev_img_hdu = fits.ImageHDU(stdev_img, name='STDEV')
        hdu_list = fits.HDUList([primary_hdu, mean_img_hdu, stdev_img_hdu])
        hdu_list.writeto(output_filename, overwrite=True)
        set_permissions(output_filename)

        return output_filename

    def shift_to_full_frame(self, coords):
        """Shift the input list of pixels from the subarray coordinate
        system to the full frame coordinate system

        Parameters
        ----------
        coords : tup
            (x, y) pixel coordinates in subarray coordinate system

        Returns
        -------
        coords : tup
            (x, y) pixel coordinates in full frame coordinate system
        """

        x = coords[0]
        x += self.x0
        y = coords[1]
        y += self.y0

        return (x, y)

    def stats_by_amp(self, image, amps):
        """Calculate statistics in the input image for each amplifier as
        well as the full image

        Parameters
        ----------
        image : numpy.ndarray
            2D array on which to calculate statistics

        amps : dict
            Dictionary containing amp boundary coordinates (output from
            ``amplifier_info`` function)
            ``amps[key] = [(xmin, ymin), (xmax, ymax)]``

        Returns
        -------
        amp_means : dict
            Sigma-clipped mean value for each amp. Keys are amp numbers
            as strings (e.g. ``'1'``)

        amp_stdevs : dict
            Sigma-clipped standard deviation for each amp. Keys are amp
            numbers as strings (e.g. ``'1'``)

        gaussian_params : dict
            Best-fit Gaussian parameters to the dark current histogram.
            Keys are amp numbers as strings. Values are three-element
            lists ``[amplitude, peak, width]``. Each element in the list
            is a tuple of the best-fit value and the associated
            uncertainty.

        gaussian_chi_squared : dict
            Reduced chi-squared for the best-fit parameters. Keys are
            amp numbers as strings

        double_gaussian_params : dict
            Best-fit double Gaussian parameters to the dark current
            histogram. Keys are amp numbers as strings. Values are six-
            element lists. (3-elements * 2 Gaussians).
            ``[amplitude1, peak1, stdev1, amplitude2, peak2, stdev2]``
            Each element of the list is a tuple containing the best-fit
            value and associated uncertainty.

        double_gaussian_chi_squared : dict
            Reduced chi-squared for the best-fit parameters. Keys are
            amp numbers as strings

        hist : numpy.ndarray
            1D array of histogram values

        bin_centers : numpy.ndarray
            1D array of bin centers that match the ``hist`` values.
        """

        amp_means = {}
        amp_stdevs = {}
        gaussian_params = {}
        gaussian_chi_squared = {}
        double_gaussian_params = {}
        double_gaussian_chi_squared = {}

        # Add full image coords to the list of amp_boundaries, so that full
        # frame stats are also calculated.
        if 'FULL' in self.aperture:
            maxx = 0
            maxy = 0
            for amp in amps:
                mxx = amps[amp][1][0]
                mxy = amps[amp][1][1]
                if mxx > maxx:
                    maxx = copy(mxx)
                if mxy > maxy:
                    maxy = copy(mxy)
            amps['5'] = [(0, 0), (maxx, maxy)]
            logging.info(('Full frame exposure detected. Adding the full frame to the list '
                          'of amplifiers upon which to calculate statistics.'))

        for key in amps:
            x_start, y_start = amps[key][0]
            x_end, y_end = amps[key][1]

            # Basic statistics, sigma clipped areal mean and stdev
            amp_mean, amp_stdev = calculations.mean_stdev(image[y_start: y_end, x_start: x_end])
            amp_means[key] = amp_mean
            amp_stdevs[key] = amp_stdev

            # Create a histogram
            lower_bound = (amp_mean - 7 * amp_stdev)
            upper_bound = (amp_mean + 7 * amp_stdev)

            hist, bin_edges = np.histogram(image[y_start: y_end, x_start: x_end], bins='auto',
                                           range=(lower_bound, upper_bound))
            bin_centers = (bin_edges[1:] + bin_edges[0: -1]) / 2.
            initial_params = [np.max(hist), amp_mean, amp_stdev]

            # Fit a Gaussian to the histogram. Save best-fit params and
            # uncertainties, as well as reduced chi squared
            amplitude, peak, width = calculations.gaussian1d_fit(bin_centers, hist, initial_params)
            gaussian_params[key] = [amplitude, peak, width]

            gauss_fit_model = models.Gaussian1D(amplitude=amplitude[0], mean=peak[0], stddev=width[0])
            gauss_fit = gauss_fit_model(bin_centers)

            positive = hist > 0
            degrees_of_freedom = len(hist) - 3.
            total_pix = np.sum(hist[positive])
            p_i = gauss_fit[positive] / total_pix
            gaussian_chi_squared[key] = (np.sum((hist[positive] - (total_pix*p_i)**2) / (total_pix*p_i))
                                         / degrees_of_freedom)

            # Double Gaussian fit only for full frame data (and only for
            # NIRISS, NIRCam at the moment.)
            if key == '5':
                if self.instrument.upper() in ['NIRISS', 'NIRCAM']:
                    initial_params = (np.max(hist), amp_mean, amp_stdev * 0.8,
                                      np.max(hist) / 7., amp_mean / 2., amp_stdev * 0.9)
                    double_gauss_params, double_gauss_sigma = calculations.double_gaussian_fit(bin_centers, hist,
                                                                                        initial_params)

                    double_gaussian_params[key] = [[param, sig] for param, sig in zip(double_gauss_params,
                                                                                      double_gauss_sigma)]
                    double_gauss_fit = calculations.double_gaussian(bin_centers, *double_gauss_params)

                    degrees_of_freedom = len(bin_centers) - 6.
                    dp_i = double_gauss_fit[positive] / total_pix
                    double_gaussian_chi_squared[key] = np.sum((hist[positive] - (total_pix*dp_i)**2) /
                                                              (total_pix*dp_i)) / degrees_of_freedom

                else:
                    double_gaussian_params[key] = [[0., 0.] for i in range(6)]
                    double_gaussian_chi_squared[key] = 0.
            else:
                double_gaussian_params[key] = [[0., 0.] for i in range(6)]
                double_gaussian_chi_squared[key] = 0.

        logging.info('Mean dark rate by amplifier: {}'.format(amp_means))
        logging.info('Standard deviation of dark rate by amplifier: {}'.format(amp_means))
        logging.info('Best-fit Gaussian parameters [amplitude, peak, width]'.format(gaussian_params))
        logging.info('Reduced chi-squared associated with Gaussian fit: {}'.format(gaussian_chi_squared))
        logging.info('Best-fit double Gaussian parameters [amplitude1, peak1, width1, amplitude2, peak2, '
                     'width2]'.format(double_gaussian_params))
        logging.info('Reduced chi-squared associated with double Gaussian fit: {}'
                     .format(double_gaussian_chi_squared))

        return (amp_means, amp_stdevs, gaussian_params, gaussian_chi_squared, double_gaussian_params,
                double_gaussian_chi_squared, hist.astype(np.float), bin_centers)


if __name__ == '__main__':


    module = os.path.basename(__file__).strip('.py')
    start_time, log_file = initialize_instrument_monitor(module)

    monitor = Dark()

    update_monitor_table(module, start_time, log_file)<|MERGE_RESOLUTION|>--- conflicted
+++ resolved
@@ -76,17 +76,10 @@
 from jwql.instrument_monitors import pipeline_tools
 from jwql.jwql_monitors import monitor_mast
 from jwql.utils import calculations, instrument_properties, permissions
-<<<<<<< HEAD
-from jwql.utils.constants import AMPLIFIER_BOUNDARIES, JWST_INSTRUMENT_NAMES, JWST_INSTRUMENT_NAMES_MIXEDCASE, JWST_DATAPRODUCTS
-from jwql.utils.logging_functions import log_info, log_fail
-from jwql.utils.permissions import set_permissions
-from jwql.utils.utils import copy_files, download_mast_data, ensure_dir_exists, get_config, filesystem_path, initilize_instrument_monitor, update_monitor_table
-=======
 from jwql.utils.constants import JWST_INSTRUMENT_NAMES, JWST_INSTRUMENT_NAMES_MIXEDCASE, JWST_DATAPRODUCTS
 from jwql.utils.logging_functions import configure_logging, log_info, log_fail
 from jwql.utils.permissions import set_permissions
-from jwql.utils.utils import copy_files, ensure_dir_exists, get_config, filesystem_path
->>>>>>> 0152efad
+from jwql.utils.utils import copy_files, download_mast_data, ensure_dir_exists, get_config, filesystem_path, initilize_instrument_monitor, update_monitor_table
 
 THRESHOLDS_FILE = os.path.join(os.path.split(__file__)[0], 'dark_monitor_file_thresholds.txt')
 
@@ -290,11 +283,7 @@
                     else:
                         logging.info(("Dark monitor skipped. {} new dark files for {}, {}. {} new files are "
                                      "required to run dark current monitor.").format(
-<<<<<<< HEAD
-                            len(new_entries), instrument, aperture, file_count_threshold))
-=======
                             len(new_entries), instrument, aperture, file_count_threshold[0]))
->>>>>>> 0152efad
                         monitor_run = False
 
                     # Update the query history
