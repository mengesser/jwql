channels:
- defaults
- http://ssb.stsci.edu/astroconda-dev
dependencies:
- astroquery=0.3.9
- bokeh=1.3.2
- django=2.2.1
- flake8=3.7.7
- inflection=0.3.1
- ipython=7.7.0
- jinja2=2.10
- jsonschema=2.6.0
- jwst=0.13.0
<<<<<<< HEAD
- matplotlib=3.0.0
- nodejs=10.13.0
- numpy=1.15.2
- numpydoc=0.8.0
- pandas=0.23.4
=======
- matplotlib=3.1.0
- numpy=1.16.4
- numpydoc=0.9.0
- pandas=0.24.2
- pip=19.1.1
>>>>>>> cf28ea0c
- postgresql=9.6.6
- psycopg2=2.7.5
- python=3.6.4
- pytest=5.0.1
- pytest-cov=2.7.1
- scipy=1.3.0
- setuptools=41.0.1
- sphinx=2.1.0
- sqlalchemy=1.3.5
- stsci_rtd_theme=0.0.2
- twine=1.13.0
- pip:
  - asdf==2.3.3
  - astropy==3.2.1
  - authlib==0.11
  - codecov==2.0.15
  - jwedb>=0.0.3
  - pysiaf==0.3.1
  - pysqlite3==0.2.2<|MERGE_RESOLUTION|>--- conflicted
+++ resolved
@@ -11,19 +11,11 @@
 - jinja2=2.10
 - jsonschema=2.6.0
 - jwst=0.13.0
-<<<<<<< HEAD
-- matplotlib=3.0.0
-- nodejs=10.13.0
-- numpy=1.15.2
-- numpydoc=0.8.0
-- pandas=0.23.4
-=======
 - matplotlib=3.1.0
 - numpy=1.16.4
 - numpydoc=0.9.0
 - pandas=0.24.2
 - pip=19.1.1
->>>>>>> cf28ea0c
 - postgresql=9.6.6
 - psycopg2=2.7.5
 - python=3.6.4
